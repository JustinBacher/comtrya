--- conflicted
+++ resolved
@@ -19,11 +19,7 @@
 koto_json = "0.10.0"
 koto_runtime = "0.10.0"
 koto_yaml = "0.10.0"
-<<<<<<< HEAD
 normpath = "0.3.2"
-openssl = { version = "0.10", features = ["vendored"] }
-=======
->>>>>>> 04fceff6
 os_info = "3.2.0"
 petgraph = "0.5.1"
 rand = "0.8.5"
